{% set navigation_bar = [
    ("", [
        ('/income_statement/',    'income_stmt',          'Income Statement'),
        ('/balance_sheet/',       'balance_sheet',        'Balance Sheet'),
        ('/trial_balance/',       'trial_balance',        'Trial Balance'),
        ('/journal/',             'journal',              'General Journal'),
    ]),
    ("Other", [
        ('/holdings/',            'holdings',             'Equity/Holdings'),
        ('/net_worth/',           'net_worth',            'Net Worth'),
        ('/documents/',           'documents',            'Documents'),
        ('/notes/',               'notes',                'Notes'),
        ('/events/',              'events',               'Events'),
        ('/commodities/',         'commodities',          'Commodities'),
    ]),
    ("Configuration", [
        ('/source/',             'source',         'Source'),
        ('/options/',            'options',        'Options'),
        ('/statistics/',         'statistics',     'Statistics'),
        ('/errors/',             'errors',         'Errors'),
    ])
] %}
{% set active_page = active_page|default('journal') %}
<!doctype html>
<html>
<head>
    {% block head %}
    <link href="data:image/x-icon;base64,iVBORw0KGgoAAAANSUhEUgAAABAAAAAQEAYAAABPYyMiAAAABmJLR0T///////8JWPfcAAAACXBIWXMAAABIAAAASABGyWs+AAAAF0lEQVRIx2NgGAWjYBSMglEwCkbBSAcACBAAAeaR9cIAAAAASUVORK5CYII=" rel="shortcut icon" type="image/x-icon" id="favicon"/>
    <link rel="stylesheet" href="{{ url_for('static', filename='stylesheets/styles.css') }}">
    <title>{% block title %}{% endblock %} - {{ title }}</title>
    {% endblock %}
    <script>window.chartData = [];</script>
</head>
<body>
    {% if not options['operating_currency'] %}
        <ul class="warnings">
            <li class="error">
                <div class="warning-wrapper">
                    No <code>operating_currency</code> specified.
                    Add <code>option "operating_currency" "USD"</code> to your beancount file.
                </div>
<<<<<<< HEAD
                <ul class="topmenu">
                    <li{% if entry_filters['time'] %} class="selected"{% endif %}>
                        <a href="">
                            <span>{{ entry_filters['time'] or 'Time' }}</span>
                        </a>
                        <div class="filter" id="filter-time">
                            <div class="inputcontainer">
                                <input type="search" class="search-direct-apply" data-url="{{ request.path }}?filter_time=">
                            </div>
                            <ul>
                                {% set time_search_strings = ['this month', '2015-03', 'march 2015', 'mar 2015', 'last year', 'october this year', 'aug last year'] %}
                                <li class="info">Supports search strings like
                                    {% for suggestion in time_search_strings %}
                                        <a href="{{ request.path }}?filter_time={% if suggestion != entry_filters['time'] %}{{ suggestion }}{% endif %}" data-filter="{{ suggestion }}"><code>{{ suggestion }}</code></a>{% if not loop.last %}, {% endif %}
                                    {% endfor %}
                                </li>

                                {% if entry_filters['time'] and entry_filters['time'] not in api.active_years|map('string') %}
                                    <li class="suggestion selected" data-filter="{{ entry_filters['time'] }}">
                                        <a href="{{ request.path }}?filter_time=">{{ entry_filters['time'] }}</a>
                                    </li>
                                {% endif %}

                                {% for time_ in api.active_years -%}
                                <li class="suggestion{% if time_|string == entry_filters['time'] %} selected{% endif %}" data-filter="{{ time_ }}">
                                    <a href="{{ request.path }}?filter_time={% if time_|string != entry_filters['time'] %}{{ time_ }}{% endif %}">{{ time_ }}</a>
                                </li>
                                {% endfor -%}

                            </ul>
=======
            </li>
        </ul>
    {% endif %}
    <header>
        <div class="branding">
            <img src="data:image/png;base64,iVBORw0KGgoAAAANSUhEUgAAABwAAAAcCAMAAABF0y+mAAAAsVBMVEUAAAD///////////////////////////////////////////////////////////////////////////////////////////////////////////////////////////////////////////////////////////////////////////////////////////////////////////////////////////////////////+3mHKcAAAAOnRSTlMAAQMEBQYHCAwNDg8QExkaISImJzQ7RUZHSUtVZGtsb3FzdXd4f5WYm56jr7y+xcfP2tze4OLk6/X9+wsXVgAAAMJJREFUKFPFkWkTgiAYhDG1wy677VSzw0q6pKz3//+wBGRkGO2r+4ndZ9hhFoQq0AaXKZoiKFfE4Uzt82iKOWyrcJjDJU90N45dnZ/3HCbrPvfmE64YHkZ216MQi6rwPUBp0VF4GVrQowlAqwA6cN8xKJ4uwyDNGdz+g0EBnAvoFEALxjZC9gIsCd60zJy6ZqpRmFmNLfQ9NJirE7pWbDLTuYj5SI0Fhk+IzwdqfvLhJ0jRSvqVl/rRCYdnKNVG7atcP+gmOQsBuK8NAAAAAElFTkSuQmCC" alt="">
            <h1 class="site-name">{{ title or 'Beancount Web' }}</h1>
        </div>
        <nav>
            <ul class="topmenu">
                <li{% if entry_filters['year'] %} class="selected"{% endif %}>
                    <a href="">
                        <span>{{ entry_filters['year'] or 'Time' }}</span>
                    </a>
                    <div class="filter">
                        <div class="inputcontainer">
                            <input type="search">
>>>>>>> 4ae4a492
                        </div>
                        <ul>
                            {% for year in api.active_years %}
                            <li{% if year == entry_filters['year'] %} class="selected"{% endif %} data-filter="{{ year }}">
                                <a href="{{ request.path }}?filter_year={% if year != entry_filters['year'] %}{{ year }}{% endif %}">{{ year }}</a>
                            </li>
                            {% endfor %}
                        </ul>
                    </div>
                </li>
                <li{% if entry_filters['tags']  %} class="selected"{% endif %}>
                    <a href="">
                        <span>
                            {% if entry_filters['tags'] %}
                                {% if entry_filters['tags']|length == 1 %}
                                    # {{ entry_filters['tags']|first }}
                                {% else %}
                                    Multiple tags
                                {% endif %}
<<<<<<< HEAD
                            </span>
                        </a>
                        <div class="filter">
                            <div class="inputcontainer">
                                <input type="search">
                            </div>
                            <ul>
                                <li class="info">You can select multiple tags.</li>

                                {% for tag in api.active_tags -%}
                                <li class="suggestion{% if tag in entry_filters['tags'] %} selected{% endif %}" data-filter="{{ tag|lower }}">
                                    <a href="{{ request.path }}?{% if tag in entry_filters['tags'] %}remove_filter_tag={{ tag }}{% else %}filter_tag={{ tag }}{% endif %}"># {{ tag }}</a>
                                </li>
                                {% endfor -%}
                            </ul>
                        </div>
                    </li>
                    <li{% if entry_filters['account'] %} class="selected"{% endif %}>
                        <a href="">
                            <span>{{ entry_filters['account'] or 'Component' }}</span>
                        </a>
                        <div class="filter">
                            <div class="inputcontainer">
                                <input type="search">
                            </div>
                            <ul>
                                {% for account in api.all_accounts -%}
                                <li class="suggestion{% if account.full_name == entry_filters['account'] %} selected{% endif %}" data-filter="{{ account.full_name|lower }}">
                                    <a href="{{ request.path }}?filter_account={% if account.full_name != entry_filters['account'] %}{{ account.full_name }}{% endif %}">
                                        {% for i in range(account.depth) %}&ndash;{% endfor %}&nbsp;{{ account.name }}
                                    </a>
                                </li>
                                {% endfor -%}
                            </ul>
=======
                            {% else %}
                                Tag
                            {% endif %}
                        </span>
                    </a>
                    <div class="filter">
                        <div class="inputcontainer">
                            <input type="search">
                        </div>
                        <ul>
                            {% for tag in api.active_tags %}
                            <li{% if tag in entry_filters['tags'] %} class="selected"{% endif %} data-filter="{{ tag|lower }}">
                                <a href="{{ request.path }}?{% if tag in entry_filters['tags'] %}remove_filter_tag={{ tag }}{% else %}filter_tag={{ tag }}{% endif %}"># {{ tag }}</a>
                            </li>
                            {% endfor %}
                        </ul>
                    </div>
                </li>
                <li{% if entry_filters['account'] %} class="selected"{% endif %}>
                    <a href="">
                        <span>{{ entry_filters['account'] or 'Component' }}</span>
                    </a>
                    <div class="filter">
                        <div class="inputcontainer">
                            <input type="search">
>>>>>>> 4ae4a492
                        </div>
                        <ul>
                            {% for account in api.all_accounts %}
                            <li{% if account.full_name == entry_filters['account'] %} class="selected"{% endif %} data-filter="{{ account.full_name|lower }}">
                                <a href="{{ request.path }}?filter_account={% if account.full_name != entry_filters['account'] %}{{ account.full_name }}{% endif %}">{% for i in range(account.depth) %}&ndash;{% endfor %}&nbsp;{{ account.name }}</a>
                            </li>
                            {% endfor %}
                        </ul>
                    </div>
                </li>
                <li{% if entry_filters['payees']  %} class="selected"{% endif %}>
                    <a href="">
                        <span>
                            {% if entry_filters['payees'] %}
                                {% if entry_filters['payees']|length == 1 %}
                                    {{ entry_filters['payees']|first }}
                                {% else %}
                                    Multiple payees
                                {% endif %}
<<<<<<< HEAD
                            </span>
                        </a>
                        <div class="filter">
                            <div class="inputcontainer">
                                <input type="search">
                            </div>
                            <ul>
                                <li class="info">You can select multiple payees.</li>

                                {% for payee in api.active_payees -%}
                                <li class="suggestion{% if payee in entry_filters['payees'] %} selected{% endif %}" data-filter="{{ payee|lower }}">
                                    <a href="{{ request.path }}?{% if payee in entry_filters['payees'] %}remove_filter_payee={{ payee }}{% else %}filter_payee={{ payee }}{% endif %}">{{ payee }}</a>
                                </li>
                                {% endfor -%}
                            </ul>
=======
                            {% else %}
                                Payee
                            {% endif %}
                        </span>
                    </a>
                    <div class="filter">
                        <div class="inputcontainer">
                            <input type="search">
>>>>>>> 4ae4a492
                        </div>
                        <ul>
                            {% for payee in api.active_payees %}
                            <li{% if payee in entry_filters['payees'] %} class="selected"{% endif %} data-filter="{{ payee|lower }}">
                                <a href="{{ request.path }}?{% if payee in entry_filters['payees'] %}remove_filter_payee={{ payee }}{% else %}filter_payee={{ payee }}{% endif %}">{{ payee }}</a>
                            </li>
                            {% endfor %}
                        </ul>
                    </div>
                </li>
            </ul>
        </nav>
    </header>
    <div class="main">
        <aside>
            {% for title_, menuitems in navigation_bar %}
                {% if title_ %}<h3>{{ title_ }}</h3>{% endif %}
                <ul class="navigation">
                {% for href, id, caption in menuitems %}
                    <li{% if id == active_page %} class="selected"{% endif %}><a href="{{ href|e }}">{{ caption|e }}{% if id == 'errors' and errors|length > 0 %}<span>{{ errors|length }}</span>{% endif %}</a></li>
                {% endfor %}
                </ul>
            {% endfor %}
        </aside>
        <article>
            {% block content %}{% endblock %}
        </article>
    </div>

    {% assets
            filters="rjsmin",
            output="gen/packed-general.js",
            "vendor/jquery-js/jquery-2.1.4.js",
            "vendor/chartist-js/chartist.js",
            "vendor/chartist-js/chartist-plugin-legend.js",
            "vendor/chartist-js/chartist-plugin-tooltip.js",
            "vendor/jquery-treemap-js/jquery-treemap.js",
            "javascript/helpers.js",
            "javascript/charts.js",
            "javascript/main.js" %}
        <script type="text/javascript" src="{{ ASSET_URL }}"></script>
    {% endassets %}
    {% block javascript %}{% endblock %}
</body>
</html><|MERGE_RESOLUTION|>--- conflicted
+++ resolved
@@ -39,38 +39,6 @@
                     No <code>operating_currency</code> specified.
                     Add <code>option "operating_currency" "USD"</code> to your beancount file.
                 </div>
-<<<<<<< HEAD
-                <ul class="topmenu">
-                    <li{% if entry_filters['time'] %} class="selected"{% endif %}>
-                        <a href="">
-                            <span>{{ entry_filters['time'] or 'Time' }}</span>
-                        </a>
-                        <div class="filter" id="filter-time">
-                            <div class="inputcontainer">
-                                <input type="search" class="search-direct-apply" data-url="{{ request.path }}?filter_time=">
-                            </div>
-                            <ul>
-                                {% set time_search_strings = ['this month', '2015-03', 'march 2015', 'mar 2015', 'last year', 'october this year', 'aug last year'] %}
-                                <li class="info">Supports search strings like
-                                    {% for suggestion in time_search_strings %}
-                                        <a href="{{ request.path }}?filter_time={% if suggestion != entry_filters['time'] %}{{ suggestion }}{% endif %}" data-filter="{{ suggestion }}"><code>{{ suggestion }}</code></a>{% if not loop.last %}, {% endif %}
-                                    {% endfor %}
-                                </li>
-
-                                {% if entry_filters['time'] and entry_filters['time'] not in api.active_years|map('string') %}
-                                    <li class="suggestion selected" data-filter="{{ entry_filters['time'] }}">
-                                        <a href="{{ request.path }}?filter_time=">{{ entry_filters['time'] }}</a>
-                                    </li>
-                                {% endif %}
-
-                                {% for time_ in api.active_years -%}
-                                <li class="suggestion{% if time_|string == entry_filters['time'] %} selected{% endif %}" data-filter="{{ time_ }}">
-                                    <a href="{{ request.path }}?filter_time={% if time_|string != entry_filters['time'] %}{{ time_ }}{% endif %}">{{ time_ }}</a>
-                                </li>
-                                {% endfor -%}
-
-                            </ul>
-=======
             </li>
         </ul>
     {% endif %}
@@ -81,19 +49,31 @@
         </div>
         <nav>
             <ul class="topmenu">
-                <li{% if entry_filters['year'] %} class="selected"{% endif %}>
+                <li{% if entry_filters['time'] %} class="selected"{% endif %}>
                     <a href="">
-                        <span>{{ entry_filters['year'] or 'Time' }}</span>
+                        <span>{{ entry_filters['time'] or 'Time' }}</span>
                     </a>
-                    <div class="filter">
+                    <div class="filter" id="filter-time">
                         <div class="inputcontainer">
-                            <input type="search">
->>>>>>> 4ae4a492
+                            <input type="search" class="search-direct-apply" data-url="{{ request.path }}?filter_time=">
                         </div>
                         <ul>
-                            {% for year in api.active_years %}
-                            <li{% if year == entry_filters['year'] %} class="selected"{% endif %} data-filter="{{ year }}">
-                                <a href="{{ request.path }}?filter_year={% if year != entry_filters['year'] %}{{ year }}{% endif %}">{{ year }}</a>
+                            {% set time_search_strings = ['this month', '2015-03', 'march 2015', 'mar 2015', 'last year', 'october this year', 'aug last year'] %}
+                            <li class="info">Supports search strings like
+                                {% for suggestion in time_search_strings %}
+                                    <a href="{{ request.path }}?filter_time={% if suggestion != entry_filters['time'] %}{{ suggestion }}{% endif %}" data-filter="{{ suggestion }}">{{ suggestion }}</a>{% if not loop.last %}, {% endif %}
+                                {% endfor %}
+                            </li>
+
+                            {% if entry_filters['time'] and entry_filters['time'] not in api.active_years|map('string') %}
+                                <li class="suggestion selected" data-filter="{{ entry_filters['time'] }}">
+                                    <a href="{{ request.path }}?filter_time=">{{ entry_filters['time'] }}</a>
+                                </li>
+                            {% endif %}
+
+                            {% for time_ in api.active_years %}
+                            <li class="suggestion{% if time_|string == entry_filters['time'] %} selected{% endif %}" data-filter="{{ time_ }}">
+                                <a href="{{ request.path }}?filter_time={% if time_|string != entry_filters['time'] %}{{ time_ }}{% endif %}">{{ time_ }}</a>
                             </li>
                             {% endfor %}
                         </ul>
@@ -108,42 +88,6 @@
                                 {% else %}
                                     Multiple tags
                                 {% endif %}
-<<<<<<< HEAD
-                            </span>
-                        </a>
-                        <div class="filter">
-                            <div class="inputcontainer">
-                                <input type="search">
-                            </div>
-                            <ul>
-                                <li class="info">You can select multiple tags.</li>
-
-                                {% for tag in api.active_tags -%}
-                                <li class="suggestion{% if tag in entry_filters['tags'] %} selected{% endif %}" data-filter="{{ tag|lower }}">
-                                    <a href="{{ request.path }}?{% if tag in entry_filters['tags'] %}remove_filter_tag={{ tag }}{% else %}filter_tag={{ tag }}{% endif %}"># {{ tag }}</a>
-                                </li>
-                                {% endfor -%}
-                            </ul>
-                        </div>
-                    </li>
-                    <li{% if entry_filters['account'] %} class="selected"{% endif %}>
-                        <a href="">
-                            <span>{{ entry_filters['account'] or 'Component' }}</span>
-                        </a>
-                        <div class="filter">
-                            <div class="inputcontainer">
-                                <input type="search">
-                            </div>
-                            <ul>
-                                {% for account in api.all_accounts -%}
-                                <li class="suggestion{% if account.full_name == entry_filters['account'] %} selected{% endif %}" data-filter="{{ account.full_name|lower }}">
-                                    <a href="{{ request.path }}?filter_account={% if account.full_name != entry_filters['account'] %}{{ account.full_name }}{% endif %}">
-                                        {% for i in range(account.depth) %}&ndash;{% endfor %}&nbsp;{{ account.name }}
-                                    </a>
-                                </li>
-                                {% endfor -%}
-                            </ul>
-=======
                             {% else %}
                                 Tag
                             {% endif %}
@@ -154,8 +98,10 @@
                             <input type="search">
                         </div>
                         <ul>
+                            <li class="info">You can select multiple tags.</li>
+
                             {% for tag in api.active_tags %}
-                            <li{% if tag in entry_filters['tags'] %} class="selected"{% endif %} data-filter="{{ tag|lower }}">
+                            <li class="suggestion{% if tag in entry_filters['tags'] %} selected{% endif %}" data-filter="{{ tag|lower }}">
                                 <a href="{{ request.path }}?{% if tag in entry_filters['tags'] %}remove_filter_tag={{ tag }}{% else %}filter_tag={{ tag }}{% endif %}"># {{ tag }}</a>
                             </li>
                             {% endfor %}
@@ -169,12 +115,13 @@
                     <div class="filter">
                         <div class="inputcontainer">
                             <input type="search">
->>>>>>> 4ae4a492
                         </div>
                         <ul>
                             {% for account in api.all_accounts %}
-                            <li{% if account.full_name == entry_filters['account'] %} class="selected"{% endif %} data-filter="{{ account.full_name|lower }}">
-                                <a href="{{ request.path }}?filter_account={% if account.full_name != entry_filters['account'] %}{{ account.full_name }}{% endif %}">{% for i in range(account.depth) %}&ndash;{% endfor %}&nbsp;{{ account.name }}</a>
+                            <li class="suggestion{% if account.full_name == entry_filters['account'] %} selected{% endif %}" data-filter="{{ account.full_name|lower }}">
+                                <a href="{{ request.path }}?filter_account={% if account.full_name != entry_filters['account'] %}{{ account.full_name }}{% endif %}">
+                                    {% for i in range(account.depth) %}&ndash;{% endfor %}&nbsp;{{ account.name }}
+                                </a>
                             </li>
                             {% endfor %}
                         </ul>
@@ -189,23 +136,6 @@
                                 {% else %}
                                     Multiple payees
                                 {% endif %}
-<<<<<<< HEAD
-                            </span>
-                        </a>
-                        <div class="filter">
-                            <div class="inputcontainer">
-                                <input type="search">
-                            </div>
-                            <ul>
-                                <li class="info">You can select multiple payees.</li>
-
-                                {% for payee in api.active_payees -%}
-                                <li class="suggestion{% if payee in entry_filters['payees'] %} selected{% endif %}" data-filter="{{ payee|lower }}">
-                                    <a href="{{ request.path }}?{% if payee in entry_filters['payees'] %}remove_filter_payee={{ payee }}{% else %}filter_payee={{ payee }}{% endif %}">{{ payee }}</a>
-                                </li>
-                                {% endfor -%}
-                            </ul>
-=======
                             {% else %}
                                 Payee
                             {% endif %}
@@ -214,11 +144,12 @@
                     <div class="filter">
                         <div class="inputcontainer">
                             <input type="search">
->>>>>>> 4ae4a492
                         </div>
                         <ul>
+                            <li class="info">You can select multiple payees.</li>
+
                             {% for payee in api.active_payees %}
-                            <li{% if payee in entry_filters['payees'] %} class="selected"{% endif %} data-filter="{{ payee|lower }}">
+                            <li class="suggestion{% if payee in entry_filters['payees'] %} selected{% endif %}" data-filter="{{ payee|lower }}">
                                 <a href="{{ request.path }}?{% if payee in entry_filters['payees'] %}remove_filter_payee={{ payee }}{% else %}filter_payee={{ payee }}{% endif %}">{{ payee }}</a>
                             </li>
                             {% endfor %}
