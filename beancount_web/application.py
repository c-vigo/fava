--- conflicted
+++ resolved
@@ -220,7 +220,6 @@
     def account_level(account_full):
         return account_full.count(":")+1
 
-<<<<<<< HEAD
     def url_for_current(**kwargs):
         if not kwargs:
             return url_for(request.endpoint, **request.view_args)
@@ -228,9 +227,6 @@
         args.update(kwargs)
         return url_for(request.endpoint, **args)
 
-    return dict(account_level=account_level,
-                url_for_current=url_for_current)
-=======
     def uptodate_eligible(account_name):
         if not 'uptodate-indicator-exclude-accounts' in app.user_config['beancount-web']:
             return False
@@ -250,8 +246,8 @@
         return True
 
     return dict(account_level=account_level,
+                url_for_current=url_for_current,
                 uptodate_eligible=uptodate_eligible)
->>>>>>> 16dd9c6e
 
 @app.context_processor
 def inject_errors():
